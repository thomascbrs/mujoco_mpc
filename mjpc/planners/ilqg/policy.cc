// Copyright 2022 DeepMind Technologies Limited
//
// Licensed under the Apache License, Version 2.0 (the "License");
// you may not use this file except in compliance with the License.
// You may obtain a copy of the License at
//
//     http://www.apache.org/licenses/LICENSE-2.0
//
// Unless required by applicable law or agreed to in writing, software
// distributed under the License is distributed on an "AS IS" BASIS,
// WITHOUT WARRANTIES OR CONDITIONS OF ANY KIND, either express or implied.
// See the License for the specific language governing permissions and
// limitations under the License.

#include "planners/ilqg/policy.h"

#include <algorithm>

#include <mujoco/mujoco.h>
#include "task.h"
#include "trajectory.h"
#include "utilities.h"

namespace mjpc {

// allocate memory
void iLQGPolicy::Allocate(const mjModel* model, const Task& task, int horizon) {
  // model
  this->model = model;

  // reference trajectory
  trajectory.Initialize(model->nq + model->nv + model->na, model->nu,
                        task.num_residual, kMaxTrajectoryHorizon);
  trajectory.Allocate(kMaxTrajectoryHorizon);

  // feedback gains
  feedback_gain.resize(model->nu * (2 * model->nv + model->na) *
                       kMaxTrajectoryHorizon);

  // action improvement
  action_improvement.resize(model->nu * kMaxTrajectoryHorizon);

  // scratch
  state_scratch.resize(model->nq + model->nv + model->na);
  action_scratch.resize(model->nu);

  // interpolation
  // feedback gains ((T - 1) * dim_action * dim_state_derivative)
  feedback_gain_scratch.resize(model->nu * (2 * model->nv + model->na));
  // state interpolation (dim_state_derivative)
  state_interp.resize(model->nq + model->nv + model->na);

  // representation
  representation = GetNumberOrDefault(1, model, "ilqg_representation");
}

// reset memory to zeros
void iLQGPolicy::Reset(int horizon) {
  trajectory.Reset(horizon);
  std::fill(
      feedback_gain.begin(),
      feedback_gain.begin() + horizon * model->nu * (2 * model->nv + model->na),
      0.0);
  std::fill(action_improvement.begin(),
            action_improvement.begin() + horizon * model->nu, 0.0);
  std::fill(state_scratch.begin(),
            state_scratch.begin() + model->nq + model->nv + model->na, 0.0);
  std::fill(action_scratch.begin(), action_scratch.begin() + model->nu, 0.0);
  std::fill(
      feedback_gain_scratch.begin(),
      feedback_gain_scratch.begin() + model->nu * (2 * model->nv + model->na),
      0.0);
  std::fill(state_interp.begin(),
            state_interp.begin() + model->nq + model->nv + model->na, 0.0);
}

// set action from policy
void iLQGPolicy::Action(double* action, const double* state,
                        double time) const {
  // dimension
  int dim_state = model->nq + model->nv + model->na;
  int dim_state_derivative = 2 * model->nv + model->na;
  int dim_action = model->nu;

  // find times bounds
  int bounds[2];
  FindInterval(bounds, trajectory.times.data(), time, trajectory.horizon);

  // interpolate
  if (bounds[0] == bounds[1] || representation == 0) {
    // action reference
    ZeroInterpolation(action, time, trajectory.times.data(),
                      trajectory.actions.data(), model->nu,
                      trajectory.horizon - 1);

    // state reference
    ZeroInterpolation(state_interp.data(), time, trajectory.times.data(),
                      trajectory.states.data(), dim_state, trajectory.horizon);

    // gains
    ZeroInterpolation(feedback_gain_scratch.data(), time,
                      trajectory.times.data(), feedback_gain.data(),
                      dim_action * dim_state_derivative,
                      trajectory.horizon - 1);
  } else if (representation == 1) {
    // action
    LinearInterpolation(action, time, trajectory.times.data(),
                        trajectory.actions.data(), model->nu,
                        trajectory.horizon - 1);

    // state
    LinearInterpolation(state_interp.data(), time, trajectory.times.data(),
                        trajectory.states.data(), dim_state,
                        trajectory.horizon);

    // normalize quaternions
    mj_normalizeQuat(model, state_interp.data());

    LinearInterpolation(feedback_gain_scratch.data(), time,
                        trajectory.times.data(), feedback_gain.data(),
                        dim_action * dim_state_derivative,
                        trajectory.horizon - 1);
  } else if (representation == 2) {
    // action
    CubicInterpolation(action, time, trajectory.times.data(),
                       trajectory.actions.data(), model->nu,
                       trajectory.horizon - 1);

    // state
    CubicInterpolation(state_interp.data(), time, trajectory.times.data(),
                       trajectory.states.data(), dim_state, trajectory.horizon);

    // normalize quaternions
    mj_normalizeQuat(model, state_interp.data());

    CubicInterpolation(feedback_gain_scratch.data(), time,
                       trajectory.times.data(), feedback_gain.data(),
                       dim_action * dim_state_derivative,
                       trajectory.horizon - 1);
  }

  // add feedback
  StateDiff(model, state_scratch.data(), state_interp.data(), state, 1.0);
  mju_mulMatVec(action_scratch.data(), feedback_gain_scratch.data(),
                state_scratch.data(), dim_action, dim_state_derivative);
  mju_addTo(action, action_scratch.data(), dim_action);
<<<<<<< HEAD

  // Clamp controls
=======
  
  // clamp controls
>>>>>>> 8fe03dda
  Clamp(action, model->actuator_ctrlrange, dim_action);
}

// copy policy
void iLQGPolicy::CopyFrom(const iLQGPolicy& policy, int horizon) {
  // reference
  trajectory = policy.trajectory;

  // feedback gains
  mju_copy(feedback_gain.data(), policy.feedback_gain.data(),
           horizon * model->nu * (2 * model->nv + model->na));

  // action improvement
  mju_copy(action_improvement.data(), policy.action_improvement.data(),
           horizon * model->nu);
}

}  // namespace mjpc<|MERGE_RESOLUTION|>--- conflicted
+++ resolved
@@ -144,13 +144,8 @@
   mju_mulMatVec(action_scratch.data(), feedback_gain_scratch.data(),
                 state_scratch.data(), dim_action, dim_state_derivative);
   mju_addTo(action, action_scratch.data(), dim_action);
-<<<<<<< HEAD
-
-  // Clamp controls
-=======
   
   // clamp controls
->>>>>>> 8fe03dda
   Clamp(action, model->actuator_ctrlrange, dim_action);
 }
 
