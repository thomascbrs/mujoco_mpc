// Copyright 2023 DeepMind Technologies Limited
//
// Licensed under the Apache License, Version 2.0 (the "License");
// you may not use this file except in compliance with the License.
// You may obtain a copy of the License at
//
//     http://www.apache.org/licenses/LICENSE-2.0
//
// Unless required by applicable law or agreed to in writing, software
// distributed under the License is distributed on an "AS IS" BASIS,
// WITHOUT WARRANTIES OR CONDITIONS OF ANY KIND, either express or implied.
// See the License for the specific language governing permissions and
// limitations under the License.

#include "mjpc/estimators/buffer.h"

#include <stdio.h>
#include <algorithm>
#include <vector>
#include <cstring>

#include "mjpc/estimators/trajectory.h"
#include <mujoco/mujoco.h>

namespace mjpc {

// initialize
<<<<<<< HEAD
void Buffer::Initialize(int dim_sensor, int num_sensor, int dim_ctrl, int max_length) {
  // sensor 
  sensor_.Initialize(dim_sensor, 0);
=======
void Buffer::Initialize(mjModel* model, int max_length) {
  // sensor
  sensor_.Initialize(model->nsensordata, 0);
>>>>>>> 2f82ec93

  // sensor mask
  sensor_mask_.Initialize(num_sensor, 0);

  // mask (for single time step)
  mask_.resize(num_sensor);
  std::fill(mask_.begin(), mask_.end(), 1);

<<<<<<< HEAD
  // ctrl 
  ctrl_.Initialize(dim_ctrl, 0);
=======
  // ctrl
  // time
  ctrl_.Initialize(model->nu, 0);
>>>>>>> 2f82ec93

  time_.Initialize(1, 0);

  // maximum buffer length
  max_length_ = max_length;
}

  // sensor
// reset
void Buffer::Reset() {
  sensor_.Reset();
  sensor_.length_ = 0;

  // sensor mask
  sensor_mask_.Reset();

  // TODO(etom): use a public interface:
  sensor_mask_.length_ = 0;

  // mask
  // ctrl
  std::fill(mask_.begin(), mask_.end(), 1);  // set to true

  ctrl_.Reset();
  // time
  ctrl_.length_ = 0;

  time_.Reset();
  time_.length_ = 0;
}

// update
<<<<<<< HEAD
void Buffer::Update(const double* sensor, const int* mask, const double* ctrl,
                    double time) {
=======
void Buffer::Update(mjModel* model, mjData* data) {
>>>>>>> 2f82ec93
  if (time_.length_ <= max_length_) {  // fill buffer
    // time
    time_.data_[time_.length_++] = time;

    // ctrl
    int nu = ctrl_.dim_;
    mju_copy(ctrl_.data_.data() + ctrl_.length_ * nu, ctrl, nu);
    ctrl_.length_++;

    // sensor
<<<<<<< HEAD
    int ns = sensor_.dim_;
    mju_copy(sensor_.data_.data() + sensor_.length_ * ns, sensor, ns);
=======
    mju_copy(sensor_.data_.data() +
                  sensor_.length_ * model->nsensordata,
              data->sensordata, model->nsensordata);
    // sensor mask
>>>>>>> 2f82ec93
    sensor_.length_++;

    // TODO(taylor): external method must set mask
    int num_sensor = sensor_mask_.dim_;
    std::memcpy(sensor_mask_.data_.data() + sensor_mask_.length_ * num_sensor,
                mask, num_sensor * sizeof(int));
    sensor_mask_.length_++;
  } else {  // update buffer
    // time
    time_.ShiftHeadIndex(1);
    time_.Set(&time, time_.length_ - 1);

    // ctrl
    ctrl_.ShiftHeadIndex(1);
    ctrl_.Set(ctrl, ctrl_.length_ - 1);

    // sensor
    sensor_.ShiftHeadIndex(1);
<<<<<<< HEAD
    sensor_.Set(sensor, sensor_.length_ - 1);
=======
    // sensor mask
    sensor_.Set(data->sensordata, sensor_.length_ - 1);
>>>>>>> 2f82ec93

    // TODO(taylor): external method must set mask
    sensor_mask_.ShiftHeadIndex(1);
    sensor_mask_.Set(mask, sensor_.length_ - 1);
  }
  // update mask
}

void Buffer::UpdateMask() {
  // TODO(taylor)
// print
}

void Buffer::Print() {
  for (int i = 0; i < time_.length_; i++) {
    printf("(%i)\n", i);
    printf("\n");
    printf("time = %.4f\n", *time_.Get(i));
    printf("\n");
    printf("sensor = ");
    mju_printMat(sensor_.Get(i), 1, sensor_.dim_);
    printf("sensor mask = ");
    for (int j = 0; j < sensor_mask_.dim_; j++)
      printf("%i ", sensor_mask_.Get(i)[j]);
    printf("\n");
    printf("ctrl = ");
    mju_printMat(ctrl_.Get(i), 1, ctrl_.dim_);
    printf("\n");
  }
}

// length
int Buffer::Length() const { return time_.length_; }

}  // namespace mjpc<|MERGE_RESOLUTION|>--- conflicted
+++ resolved
@@ -25,15 +25,9 @@
 namespace mjpc {
 
 // initialize
-<<<<<<< HEAD
 void Buffer::Initialize(int dim_sensor, int num_sensor, int dim_ctrl, int max_length) {
   // sensor 
   sensor_.Initialize(dim_sensor, 0);
-=======
-void Buffer::Initialize(mjModel* model, int max_length) {
-  // sensor
-  sensor_.Initialize(model->nsensordata, 0);
->>>>>>> 2f82ec93
 
   // sensor mask
   sensor_mask_.Initialize(num_sensor, 0);
@@ -42,14 +36,8 @@
   mask_.resize(num_sensor);
   std::fill(mask_.begin(), mask_.end(), 1);
 
-<<<<<<< HEAD
   // ctrl 
   ctrl_.Initialize(dim_ctrl, 0);
-=======
-  // ctrl
-  // time
-  ctrl_.Initialize(model->nu, 0);
->>>>>>> 2f82ec93
 
   time_.Initialize(1, 0);
 
@@ -82,12 +70,8 @@
 }
 
 // update
-<<<<<<< HEAD
 void Buffer::Update(const double* sensor, const int* mask, const double* ctrl,
                     double time) {
-=======
-void Buffer::Update(mjModel* model, mjData* data) {
->>>>>>> 2f82ec93
   if (time_.length_ <= max_length_) {  // fill buffer
     // time
     time_.data_[time_.length_++] = time;
@@ -98,15 +82,8 @@
     ctrl_.length_++;
 
     // sensor
-<<<<<<< HEAD
     int ns = sensor_.dim_;
     mju_copy(sensor_.data_.data() + sensor_.length_ * ns, sensor, ns);
-=======
-    mju_copy(sensor_.data_.data() +
-                  sensor_.length_ * model->nsensordata,
-              data->sensordata, model->nsensordata);
-    // sensor mask
->>>>>>> 2f82ec93
     sensor_.length_++;
 
     // TODO(taylor): external method must set mask
@@ -125,12 +102,7 @@
 
     // sensor
     sensor_.ShiftHeadIndex(1);
-<<<<<<< HEAD
     sensor_.Set(sensor, sensor_.length_ - 1);
-=======
-    // sensor mask
-    sensor_.Set(data->sensordata, sensor_.length_ - 1);
->>>>>>> 2f82ec93
 
     // TODO(taylor): external method must set mask
     sensor_mask_.ShiftHeadIndex(1);
@@ -146,10 +118,8 @@
 
 void Buffer::Print() {
   for (int i = 0; i < time_.length_; i++) {
-    printf("(%i)\n", i);
-    printf("\n");
-    printf("time = %.4f\n", *time_.Get(i));
-    printf("\n");
+    printf("(%i)\n\n", i);
+    printf("time = %.4f\n\n", *time_.Get(i));
     printf("sensor = ");
     mju_printMat(sensor_.Get(i), 1, sensor_.dim_);
     printf("sensor mask = ");
